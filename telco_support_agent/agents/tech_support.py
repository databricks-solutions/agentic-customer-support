--- conflicted
+++ resolved
@@ -127,13 +127,9 @@
         self,
         llm_endpoint: Optional[str] = None,
         config_dir: Optional[str] = None,
-<<<<<<< HEAD
-        environment: str = "prod",
-        override_mcp_server_urls: Optional[list[str]] = None,
-=======
->>>>>>> d18726fd
         disable_tools: Optional[list[str]] = None,
         uc_config: Optional[UCConfig] = None,
+        override_mcp_server_urls: Optional[list[str]] = None,
     ) -> None:
         """Init agent.
 
@@ -141,17 +137,11 @@
             llm_endpoint: Optional LLM endpoint override
             config_dir: Optional directory for config files
             disable_tools: Optional list of tool names to disable
-<<<<<<< HEAD
+            uc_config: Optional UC configuration for Unity Catalog resources
             override_mcp_server_urls: Optional list of MCP server URLs to discover tools from. If specified,
             takes precedence over MCP servers specified in the config
         """
-        # Initialize traditional retrieval tools
-        self.retriever = TechSupportRetriever(environment=environment)
-=======
-            uc_config: Optional UC configuration for Unity Catalog resources
-        """
         self.retriever = TechSupportRetriever(uc_config=uc_config)
->>>>>>> d18726fd
         retriever_tools = self.retriever.get_tools()
 
         # mapping of tool names to their executable objects
@@ -163,8 +153,8 @@
         # Discover and setup MCP tools
         mcp_tools = []
         self.mcp_tool_infos = []
-        self.config = BaseAgent.load_config(
-            agent_type="tech_support", config_dir=config_dir
+        self.config = BaseAgent._load_config(
+            agent_type="tech_support", config_dir=config_dir, uc_config=uc_config
         )
         mcp_server_urls = override_mcp_server_urls or [
             server_spec.server_url for server_spec in self.config.mcp_servers
