--- conflicted
+++ resolved
@@ -20,28 +20,17 @@
     )
 
     try:
-<<<<<<< HEAD
-        sql = """
-        CREATE OR REPLACE FUNCTION telco_customer_support_dev.agent.get_billing_info(
-          -- customer STRING COMMENT 'The customer ID in the format CUS-XXXXX',
-          -- billing_start_date_input STRING DEFAULT date_format(date_trunc("month", current_date()), "yyyy-MM-dd") COMMENT 'The billing start date in YYYY-MM-DD format. Defaults to 2025-06-01.',
-          -- billing_end_date_input STRING DEFAULT date_format(date_trunc("month", add_months(current_date(), 1)), "yyyy-MM-dd") COMMENT 'The billing end date in YYYY-MM-DD format. Defaults to 2025-06-30.',
-          -- additional_charges_input FLOAT DEFAULT NULL COMMENT 'Filter on additional_charges. If NULL, only rows with non-NULL additional_charges are included.',
-          -- total_amount_input FLOAT DEFAULT NULL COMMENT 'Filter on total_amount. If NULL, only rows with non-NULL total_amount are included.',
-          -- status_input STRING DEFAULT NULL COMMENT 'Billing status. Possible values: Paid, Unpaid, Late, Partial. Defaults to Paid. If NULL, return rows of all statuses.'
-=======
         sql = f"""
         CREATE OR REPLACE FUNCTION {function_name}(
->>>>>>> 18f9e37e
           customer STRING COMMENT 'The customer ID in the format CUS-XXXXX',
           billing_start_date_input STRING COMMENT 'The billing start date in YYYY-MM-DD format. Defaults to first day of current month.',
           billing_end_date_input STRING COMMENT 'The billing end date in YYYY-MM-DD format. Defaults to first day of next month.',
-          additional_charges_input FLOAT COMMENT 'Filter on additional_charges. Must be non negative. If 0., only rows with non-NULL additional_charges are included. Default is float 0.0', -- use 0. as default value to match the float type
-          total_amount_input FLOAT COMMENT 'Filter on total_amount. Must be non negative. If 0., only rows with non-NULL total_amount are included. Default is float 0.0',-- use 0. as default value to match the float type
+          additional_charges_input FLOAT COMMENT 'Filter on additional_charges. Must be non negative. If 0., only rows with non-NULL additional_charges are included. Default is float 0.0',
+          total_amount_input FLOAT COMMENT 'Filter on total_amount. Must be non negative. If 0., only rows with non-NULL total_amount are included. Default is float 0.0',
           status_input STRING COMMENT 'Billing status. Possible values: Paid, Unpaid, Late, Partial, All. Defaults to All. If All, return rows of all statuses.'
         )
         RETURNS STRING
-        COMMENT 'Retrieves all columns of the billing table for all rows for a customer within the specified date range, with optional filters for additional_charges, total_amount, and status. \nExample usage:\n SELECT telco_customer_support_dev.agent.get_billing_info("CUS-10601","2025-06-01","2025-06-01",Null,Null,"Paid")' -- use single quote for comment and double quote for strings variables inside the comment
+        COMMENT 'Retrieves all columns of the billing table for all rows for a customer within the specified date range, with optional filters for additional_charges, total_amount, and status. Example usage: SELECT {function_name}("CUS-10601","2025-06-01","2025-06-01",NULL,NULL,"Paid")'
         RETURN
         SELECT to_json(
                 collect_list(
@@ -60,33 +49,26 @@
                     'status', status
                   )
                 )
-<<<<<<< HEAD
               )
-        FROM telco_customer_support_prod.bronze.billing AS billing_table
+        FROM {uc_config.data["catalog"]}.{uc_config.data["schema"]}.billing AS billing_table
         WHERE billing_table.customer_id = customer
           AND billing_table.billing_date >= billing_start_date_input
           AND billing_table.billing_date < billing_end_date_input
           AND (
                 (additional_charges_input = 0. AND billing_table.additional_charges IS NOT NULL)
                 OR
-                (additional_charges_input >0. AND ABS(billing_table.additional_charges - additional_charges_input) <= 1) -- use approx within $1
+                (additional_charges_input > 0. AND ABS(billing_table.additional_charges - additional_charges_input) <= 1)
               )
           AND (
-                (total_amount_input =0. AND billing_table.total_amount IS NOT NULL)
+                (total_amount_input = 0. AND billing_table.total_amount IS NOT NULL)
                 OR
-                (total_amount_input >0. AND ABS(billing_table.total_amount - total_amount_input) <= 1) -- use approx within $1
+                (total_amount_input > 0. AND ABS(billing_table.total_amount - total_amount_input) <= 1)
               )
           AND (
                 (status_input = "All" AND billing_table.status IS NOT NULL)
                 OR
                 (status_input != "All" AND billing_table.status = status_input)
           )
-=======
-                FROM {uc_config.data["catalog"]}.{uc_config.data["schema"]}.billing as billing_table
-                WHERE billing_table.customer_id = customer
-                  AND billing_date >= billing_start_date
-                  AND billing_date < billing_end_date
->>>>>>> 18f9e37e
         """
 
         client.create_function(sql_function_body=sql)
