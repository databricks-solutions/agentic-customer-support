"""Service for interacting with the Databricks Telco Support Agent."""

import json
import logging
import re
from collections.abc import AsyncGenerator
from typing import Any, Optional

import httpx
from pydantic import BaseModel

from ..config import Settings

logger = logging.getLogger(__name__)


def decode_unicode_escapes(text: str) -> str:
    r"""Decode Unicode escape sequences in text (e.g., \\u2019 -> ')."""
    try:
        # Use codecs to decode Unicode escapes
        return text.encode().decode("unicode_escape")
    except (UnicodeDecodeError, UnicodeEncodeError):
        # If decoding fails, return original text
        return text


class ChatMessage(BaseModel):
    """Chat message model."""

    role: str
    content: str


class AgentResponse(BaseModel):
    """Agent response model."""

    response: str
    agent_type: Optional[str] = None
    custom_outputs: Optional[dict] = None
    tools_used: Optional[list[dict]] = None
    trace_id: Optional[str] = None


class TelcoAgentService:
    """Service for interacting with Databricks Telco Support Agent."""

    def __init__(self, settings: Settings):
        """Initialize the service."""
        self.settings = settings

        if not settings.has_auth:
            logger.warning(
                "No Databricks authentication configured. "
                "Set DATABRICKS_TOKEN for local development or ensure app has OAuth credentials."
            )
            self.client = None
            self.access_token = None
        else:
            self.client = httpx.AsyncClient(
                timeout=httpx.Timeout(settings.request_timeout),
            )
            self.access_token = None
            logger.info(
                f"Initialized agent service with {settings.auth_method} authentication"
            )

    async def _get_oauth_token(self) -> str:
        """Get OAuth access token using client credentials flow."""
        if (
            not self.settings.databricks_client_id
            or not self.settings.databricks_client_secret
        ):
            raise ValueError("OAuth credentials not available")

        workspace_host = self.settings.databricks_host
        token_url = f"{workspace_host}/oidc/v1/token"

        logger.info(f"Getting OAuth token from: {token_url}")

        data = {"grant_type": "client_credentials", "scope": "all-apis"}

        auth = (
            self.settings.databricks_client_id,
            self.settings.databricks_client_secret,
        )

        response = await self.client.post(
            token_url,
            data=data,
            auth=auth,
            headers={"Content-Type": "application/x-www-form-urlencoded"},
        )

        if response.status_code != 200:
            logger.error(
                f"OAuth token request failed: {response.status_code} - {response.text}"
            )
            raise ValueError(f"Failed to get OAuth token: {response.status_code}")

        token_data = response.json()
        access_token = token_data.get("access_token")

        if not access_token:
            logger.error(f"No access token in response: {token_data}")
            raise ValueError("No access token received from OAuth endpoint")

        logger.info("Successfully obtained OAuth access token")
        return access_token

    async def _get_headers(self) -> dict[str, str]:
        """Get headers with proper authentication."""
        headers = {"Content-Type": "application/json"}

        if self.settings.auth_method == "oauth":
            if not self.access_token:
                try:
                    self.access_token = await self._get_oauth_token()
                except Exception as e:
                    logger.error(f"Failed to get OAuth token: {e}")
                    logger.info("Falling back to direct client secret usage")
                    headers["Authorization"] = (
                        f"Bearer {self.settings.databricks_client_secret}"
                    )
                    return headers

            headers["Authorization"] = f"Bearer {self.access_token}"

        elif self.settings.auth_method == "token":
            headers["Authorization"] = f"Bearer {self.settings.databricks_token}"

        return headers

    async def __aenter__(self):
        """Async context manager entry."""
        return self

    async def __aexit__(self, exc_type, exc_val, exc_tb):
        """Async context manager exit."""
        if self.client:
            await self.client.aclose()

    def _build_databricks_payload(
        self,
        message: str,
        customer_id: str,
        conversation_history: list[ChatMessage],
        stream: bool = False,
    ) -> dict[str, Any]:
        """Build the payload for Databricks API."""
        input_messages = []
        for msg in conversation_history:
            input_messages.append({"role": msg.role, "content": msg.content})

        # Add current user message
        input_messages.append({"role": "user", "content": message})

        payload = {
            "input": input_messages,
            "custom_inputs": {"customer": customer_id},
            "databricks_options": {"return_trace": True},
        }

        if stream:
            payload["stream"] = True

        return payload

    def _parse_agent_response(
        self, databricks_response: dict[str, Any]
    ) -> AgentResponse:
        """Parse the response from Databricks into our format."""
        try:
            # extract main response text
            response_text = ""
            agent_type = None
            tools_used = []
            execution_steps = []
            trace_id = None

            # Extract trace_id from the response
            databricks_output = databricks_response.get("databricks_output", {})
            if isinstance(databricks_output, dict):
                trace_info = databricks_output.get("trace", {})
                if isinstance(trace_info, dict):
                    info = trace_info.get("info", {})
                    if isinstance(info, dict):
                        trace_id = info.get("trace_id")

                if not trace_id and isinstance(databricks_output, dict):
                    trace_id = databricks_output.get(
                        "trace_id"
                    ) or databricks_output.get("request_id")

            if not trace_id:
                trace_id = databricks_response.get("trace_id")

            # parse output array to get execution details
            output = databricks_response.get("output", [])

            for item in output:
                if item.get("type") == "message" and item.get("role") == "assistant":
                    # extract text content from message
                    content = item.get("content", [])
                    for content_item in content:
                        if content_item.get("type") == "output_text":
                            response_text += content_item.get("text", "")

                elif item.get("type") == "function_call":
                    # capture function call details
                    function_name = item.get("name", "unknown_function")
                    function_args = item.get("arguments", "{}")
                    call_id = item.get("call_id", "")

                    try:
                        if isinstance(function_args, str):
                            parsed_args = json.loads(function_args)
                        else:
                            parsed_args = function_args
                    except (json.JSONDecodeError, TypeError):
                        parsed_args = {"raw_arguments": function_args}

                    tool_call = {
                        "name": function_name,
                        "arguments": parsed_args,
                        "call_id": call_id,
                        "type": "function_call",
                    }

                    tools_used.append(tool_call)

                    # add to execution steps for detailed view
                    execution_steps.append(
                        {
                            "step_type": "tool_call",
                            "tool_name": function_name,
                            "description": f"Calling {function_name}",
                            "arguments": parsed_args,
                            "reasoning": f"Using {function_name} to retrieve relevant information",
                        }
                    )

                elif item.get("type") == "function_call_output":
                    # capture function results
                    call_id = item.get("call_id", "")
                    output_data = item.get("output", "")

                    try:
                        if isinstance(output_data, str) and output_data.startswith("{"):
                            parsed_output = json.loads(output_data)
                        else:
                            parsed_output = output_data
                    except (json.JSONDecodeError, TypeError):
                        parsed_output = output_data

                    # add result to execution steps
                    execution_steps.append(
                        {
                            "step_type": "tool_result",
                            "call_id": call_id,
                            "description": "Tool execution completed",
                            "result": parsed_output,
                            "reasoning": "Retrieved relevant information to answer the query",
                        }
                    )

            # extract custom outputs for agent routing info
            custom_outputs = databricks_response.get("custom_outputs", {})
            routing_info = custom_outputs.get("routing", {})
            if routing_info:
                agent_type = routing_info.get("agent_type")

            # add routing to execution steps
            if agent_type:
                execution_steps.insert(
                    0,
                    {
                        "step_type": "routing",
                        "description": f"Query routed to {agent_type} agent",
                        "reasoning": f"This query is best handled by the {agent_type} specialist",
                    },
                )

            return AgentResponse(
                response=response_text
                or "I apologize, but I couldn't generate a proper response. Please try again.",
                agent_type=agent_type,
                custom_outputs={**custom_outputs, "execution_steps": execution_steps},
                tools_used=tools_used,
                trace_id=trace_id,
            )

        except Exception as e:
            logger.error(f"Error parsing agent response: {e}")
            return AgentResponse(
                response="I encountered an error processing your request. Please try again.",
                agent_type=None,
                custom_outputs=None,
                tools_used=None,
                trace_id=None,
            )

    def _parse_sse_line(self, line: str) -> Optional[dict]:
        """Parse a single Server-Sent Event line."""
        line = line.strip()

        # skip empty lines and comments
        if not line or line.startswith(":"):
            return None

        # handle data lines
        if line.startswith("data: "):
            data_content = line[6:]  # Remove 'data: ' prefix

            if data_content == "[DONE]":
                return {"type": "done"}

            try:
                return json.loads(data_content)
            except json.JSONDecodeError as e:
                # For large chunks that likely contain trace data, try harder to parse
                if "databricks_output" in data_content and "trace" in data_content:
                    logger.debug(
                        f"Found large SSE chunk with databricks_output: {len(data_content)} chars"
                    )

                    # TODO: This is a hack to extract the full response from the SSE chunk.
                    # TODO: It's not a good solution and should be replaced with a better one.
                    # TODO: this should be simplified once it beomes possible to get only the trace ID and not have to yield the full trace.

                    # This is likely the final event with complete response
                    # Extract just the content we need
<<<<<<< HEAD
                    if (
                        '"type":"response.output_item.done"' in data_content
                        and '"role":"assistant"' in data_content
                    ):
                        # Try to extract the item object which contains the full response
                        item_match = re.search(
                            r'"item"\s*:\s*({[^}]*"role"\s*:\s*"assistant"[^}]*})',
                            data_content,
                        )
=======
                    if '"type":"response.output_item.done"' in data_content and '"role":"assistant"' in data_content:
                        # extract the item object which contains the full response
                        item_match = re.search(r'"item"\s*:\s*({[^}]*"role"\s*:\s*"assistant"[^}]*})', data_content)
>>>>>>> b594f6dd
                        if item_match:
                            try:
                                item_str = item_match.group(1)
                                content_start = item_str.find('"content":')
                                if content_start != -1:
<<<<<<< HEAD
                                    # Extract content array carefully
                                    content_start = item_str.find("[", content_start)
=======
                                    content_start = item_str.find('[', content_start)
>>>>>>> b594f6dd
                                    if content_start != -1:
                                        bracket_count = 0
                                        content_end = content_start
                                        for i in range(content_start, len(item_str)):
                                            if item_str[i] == "[":
                                                bracket_count += 1
                                            elif item_str[i] == "]":
                                                bracket_count -= 1
                                                if bracket_count == 0:
                                                    content_end = i + 1
                                                    break

<<<<<<< HEAD
                                        content_str = item_str[
                                            content_start:content_end
                                        ]
                                        # Now parse the content array
=======
                                        content_str = item_str[content_start:content_end]
                                        # parse the content array
>>>>>>> b594f6dd
                                        content_array = json.loads(content_str)

                                        for content_item in content_array:
                                            if (
                                                content_item.get("type")
                                                == "output_text"
                                            ):
                                                text = content_item.get("text", "")
                                                if text:
                                                    logger.info(
                                                        f"Extracted full text from databricks_output event: {len(text)} chars"
                                                    )
                                                    return {
                                                        "type": "response.output_item.done",
                                                        "item": {
                                                            "type": "message",
                                                            "role": "assistant",
                                                            "content": [
                                                                {
                                                                    "type": "output_text",
                                                                    "text": text,
                                                                }
                                                            ],
                                                        },
                                                    }
                            except Exception as extract_error:
                                logger.debug(
                                    f"Failed to extract from item match: {extract_error}"
                                )

                    # Fallback: Try to extract any text field in the response
                    # Look for the longest text field (likely the complete response)
                    all_text_matches = re.findall(
                        r'"text"\s*:\s*"((?:[^"\\]|\\.)*)"', data_content
                    )
                    if all_text_matches:
                        longest_text = ""
                        for raw_text in all_text_matches:
                            try:
                                decoded_text = json.loads('"' + raw_text + '"')
                                if len(decoded_text) > len(longest_text):
                                    longest_text = decoded_text
                            except json.JSONDecodeError:
                                # skip malformed JSON strings
                                continue

<<<<<<< HEAD
                        if longest_text and len(longest_text) > 100:  # Sanity check
                            logger.info(
                                f"Extracted longest text from unparseable chunk: {len(longest_text)} chars"
                            )
=======
                        if longest_text and len(longest_text) > 100:  # sanity check
                            logger.info(f"Extracted longest text from unparseable chunk: {len(longest_text)} chars")
>>>>>>> b594f6dd
                            return {
                                "type": "response.output_item.done",
                                "item": {
                                    "type": "message",
                                    "role": "assistant",
                                    "content": [
                                        {"type": "output_text", "text": longest_text}
                                    ],
                                },
                            }

                    return None
                else:
                    if len(data_content) > 100:
                        logger.warning(
                            f"Failed to parse SSE data: {data_content[:100]}..., error: {e}"
                        )
                    return None

        return None

    async def send_message(
        self,
        message: str,
        customer_id: str,
        conversation_history: list[ChatMessage] = None,
    ) -> AgentResponse:
        """Send a message to the telco support agent."""
        if conversation_history is None:
            conversation_history = []

        if not self.client:
            return AgentResponse(
                response=(
                    "Chat functionality is currently unavailable. "
                    "Please configure Databricks authentication to enable agent responses. "
                    "The demo customer list and UI are still available for testing."
                ),
                agent_type="error",
                custom_outputs={"error": "no_authentication"},
                tools_used=None,
                trace_id=None,
            )

        try:
            payload = self._build_databricks_payload(
                message, customer_id, conversation_history, stream=False
            )

            logger.info(f"Sending request to Databricks for customer {customer_id}")
            logger.debug(f"Payload: {json.dumps(payload, indent=2)}")

            headers = await self._get_headers()

            response = await self.client.post(
                self.settings.databricks_endpoint, json=payload, headers=headers
            )

            response.raise_for_status()
            response_data = response.json()

            logger.debug(f"Databricks response: {json.dumps(response_data, indent=2)}")

            return self._parse_agent_response(response_data)

        except httpx.HTTPStatusError as e:
            logger.error(
                f"HTTP error from Databricks: {e.response.status_code} - {e.response.text}"
            )

            if e.response.status_code == 403 and self.settings.auth_method == "oauth":
                logger.info("Got 403, attempting to refresh OAuth token and retry...")
                try:
                    self.access_token = await self._get_oauth_token()
                    headers = await self._get_headers()

                    response = await self.client.post(
                        self.settings.databricks_endpoint, json=payload, headers=headers
                    )
                    response.raise_for_status()
                    response_data = response.json()
                    return self._parse_agent_response(response_data)

                except Exception as retry_error:
                    logger.error(f"Retry after token refresh failed: {retry_error}")

            return AgentResponse(
                response=f"Service temporarily unavailable (HTTP {e.response.status_code}). Please try again.",
                agent_type="error",
                custom_outputs={
                    "error": "http_error",
                    "status_code": e.response.status_code,
                },
                tools_used=None,
                trace_id=None,
            )

        except httpx.RequestError as e:
            logger.error(f"Request error to Databricks: {e}")
            return AgentResponse(
                response="Unable to connect to agent service. Please check your connection and try again.",
                agent_type="error",
                custom_outputs={"error": "connection_error"},
                tools_used=None,
                trace_id=None,
            )

        except Exception as e:
            logger.error(f"Unexpected error: {e}")
            return AgentResponse(
                response=f"An unexpected error occurred: {str(e)}",
                agent_type="error",
                custom_outputs={"error": "unexpected_error"},
                tools_used=None,
                trace_id=None,
            )

    async def send_message_stream(
        self,
        message: str,
        customer_id: str,
        conversation_history: list[ChatMessage] = None,
    ) -> AsyncGenerator[str, None]:
        """Send a message with real streaming response."""
        if conversation_history is None:
            conversation_history = []

        if not self.client:
            error_response = {
                "type": "error",
                "error": "Chat functionality is currently unavailable. Please configure Databricks authentication.",
                "done": True,
            }
            yield f"data: {json.dumps(error_response)}\n\n"
            return

        try:
            payload = self._build_databricks_payload(
                message, customer_id, conversation_history, stream=True
            )

            logger.info(f"Starting streaming request for customer {customer_id}")
            headers = await self._get_headers()

            # make streaming request
            async with self.client.stream(
                "POST", self.settings.databricks_endpoint, json=payload, headers=headers
            ) as response:
                if response.status_code != 200:
                    error_msg = f"HTTP {response.status_code}: {response.reason_phrase}"
                    logger.error(f"Streaming request failed: {error_msg}")

                    error_response = {
                        "type": "error",
                        "error": f"Service temporarily unavailable ({error_msg})",
                        "done": True,
                    }
                    yield f"data: {json.dumps(error_response)}\n\n"
                    return

                collected_tools = []
                current_response_text = ""
                agent_type = None
                routing_info = None
                trace_id = None

                # Note: trace_id is not available in streaming responses
                # from Databricks - it's only available in the final non-streaming response
                # that includes databricks_output.trace.info.trace_id

                async for chunk in response.aiter_text():
                    # Check for trace_id in raw chunks and extract it
                    if "trace_id" in chunk and not trace_id:
                        # Look for trace_id in the format: "trace_id": "tr-xxxxx"
                        trace_id_match = re.search(r'"trace_id":\s*"(tr-[^"]+)"', chunk)
                        if trace_id_match:
                            extracted_trace_id = trace_id_match.group(1)
                            logger.info(
                                f"Extracted trace_id from raw chunk: {extracted_trace_id}"
                            )
                            trace_id = extracted_trace_id

                    # Skip text extraction from raw chunks - rely on parsed SSE events instead
                    # This avoids issues with regex-based extraction truncating text

                    lines = chunk.split("\n")

                    for line in lines:
                        event_data = self._parse_sse_line(line)

                        if not event_data:
                            continue

                        event_type = event_data.get("type")
                        logger.debug(f"Processing streaming event: {event_type}")

                        if event_type == "response.debug":
                            # Routing decision
                            item = event_data.get("item", {})
                            routing_decision = item.get("routing_decision", "")

                            if "routed to" in routing_decision.lower():
                                # Extract agent type from routing decision
                                if "account agent" in routing_decision.lower():
                                    agent_type = "account"
                                elif "billing agent" in routing_decision.lower():
                                    agent_type = "billing"
                                elif "tech support agent" in routing_decision.lower():
                                    agent_type = "tech_support"
                                elif "product agent" in routing_decision.lower():
                                    agent_type = "product"

                                routing_info = routing_decision

                                # Send routing event to frontend
                                routing_event = {
                                    "type": "routing",
                                    "agent_type": agent_type,
                                    "routing_decision": routing_decision,
                                }
                                yield f"data: {json.dumps(routing_event)}\n\n"

                        elif event_type == "response.output_item.done":
                            item = event_data.get("item", {})
                            item_type = item.get("type")
                            logger.debug(
                                f"Processing output_item.done with item_type: {item_type}"
                            )

                            if item_type == "function_call":
                                tool_info = {
                                    "type": "tool_call",
                                    "tool_name": item.get("name", "unknown"),
                                    "call_id": item.get("call_id"),
                                    "arguments": item.get("arguments", "{}"),
                                }
                                collected_tools.append(tool_info)
                                yield f"data: {json.dumps(tool_info)}\n\n"

                            elif item_type == "function_call_output":
                                call_id = item.get("call_id")
                                output = item.get("output", "")

                                for tool in collected_tools:
                                    if tool.get("call_id") == call_id:
                                        tool["output"] = output
                                        break

                                tool_result = {
                                    "type": "tool_result",
                                    "call_id": call_id,
                                    "output": output,
                                }
                                yield f"data: {json.dumps(tool_result)}\n\n"

                            elif (
                                item_type == "message"
                                and item.get("role") == "assistant"
                            ):
                                content = item.get("content", [])
                                for content_item in content:
                                    if content_item.get("type") == "output_text":
                                        # Update with the text from the message event
                                        extracted_text = content_item.get("text", "")
                                        if extracted_text:
                                            # Always use the complete text from the message event
                                            current_response_text = extracted_text
                                            logger.info(
                                                f"Set response text from message event: {len(extracted_text)} chars"
                                            )

                                            # Log first 200 chars for debugging
                                            logger.debug(
                                                f"Response text preview: {extracted_text[:200]}..."
                                            )

                                            # Emit the complete response text
                                            response_event = {
                                                "type": "response_text",
                                                "text": current_response_text,
                                            }
                                            yield f"data: {json.dumps(response_event)}\n\n"

                                # Extract trace_id from databricks_output if present in the item
                                databricks_output = item.get("databricks_output", {})
                                if isinstance(databricks_output, dict):
                                    trace_info = databricks_output.get("trace", {})
                                    if isinstance(trace_info, dict):
                                        info = trace_info.get("info", {})
                                        if isinstance(info, dict):
                                            extracted_trace_id = info.get("trace_id")
                                            if extracted_trace_id:
                                                trace_id = extracted_trace_id

                        elif event_type == "done":
                            # stream completed
                            break

                # Log final response length for debugging
                logger.info(
                    f"Sending completion event with response text of {len(current_response_text)} chars"
                )
                if len(current_response_text) < 500:
                    logger.warning(
                        f"Response text seems truncated: {current_response_text}"
                    )

                completion_event = {
                    "type": "completion",
                    "agent_type": agent_type,
                    "routing_decision": routing_info,
                    "tools_used": collected_tools,
                    "final_response": current_response_text,
                    "trace_id": trace_id,
                    "done": True,
                }
                yield f"data: {json.dumps(completion_event)}\n\n"

        except httpx.HTTPStatusError as e:
            logger.error(
                f"HTTP error from Databricks: {e.response.status_code} - {e.response.text}"
            )

            # try to refresh token if 403 and using OAuth
            if e.response.status_code == 403 and self.settings.auth_method == "oauth":
                logger.info("Got 403, attempting to refresh OAuth token and retry...")
                try:
                    self.access_token = await self._get_oauth_token()
                    # retry the streaming request
                    async for event in self.send_message_stream(
                        message, customer_id, conversation_history
                    ):
                        yield event
                    return
                except Exception as retry_error:
                    logger.error(f"Retry after token refresh failed: {retry_error}")

            error_response = {
                "type": "error",
                "error": f"Service temporarily unavailable (HTTP {e.response.status_code})",
                "done": True,
            }
            yield f"data: {json.dumps(error_response)}\n\n"

        except httpx.RequestError as e:
            logger.error(f"Request error to Databricks: {e}")

            error_response = {
                "type": "error",
                "error": "Unable to connect to agent service. Please check your connection and try again.",
                "done": True,
            }
            yield f"data: {json.dumps(error_response)}\n\n"

        except Exception as e:
            logger.error(f"Unexpected error in streaming: {e}")

            error_response = {
                "type": "error",
                "error": f"An unexpected error occurred: {str(e)}",
                "done": True,
            }
            yield f"data: {json.dumps(error_response)}\n\n"

    async def health_check(self) -> bool:
        """Check if the Databricks endpoint is healthy."""
        if not self.client:
            return False

        try:
            test_payload = self._build_databricks_payload("Hello", "CUS-10001", [])
            headers = await self._get_headers()

            response = await self.client.post(
                self.settings.databricks_endpoint, json=test_payload, headers=headers
            )

            return response.status_code == 200

        except Exception as e:
            logger.error(f"Health check failed: {e}")
            return False

    async def close(self):
        """Close the HTTP client."""
        if self.client:
            await self.client.aclose()<|MERGE_RESOLUTION|>--- conflicted
+++ resolved
@@ -323,13 +323,8 @@
                         f"Found large SSE chunk with databricks_output: {len(data_content)} chars"
                     )
 
-                    # TODO: This is a hack to extract the full response from the SSE chunk.
-                    # TODO: It's not a good solution and should be replaced with a better one.
-                    # TODO: this should be simplified once it beomes possible to get only the trace ID and not have to yield the full trace.
-
                     # This is likely the final event with complete response
                     # Extract just the content we need
-<<<<<<< HEAD
                     if (
                         '"type":"response.output_item.done"' in data_content
                         and '"role":"assistant"' in data_content
@@ -339,22 +334,13 @@
                             r'"item"\s*:\s*({[^}]*"role"\s*:\s*"assistant"[^}]*})',
                             data_content,
                         )
-=======
-                    if '"type":"response.output_item.done"' in data_content and '"role":"assistant"' in data_content:
-                        # extract the item object which contains the full response
-                        item_match = re.search(r'"item"\s*:\s*({[^}]*"role"\s*:\s*"assistant"[^}]*})', data_content)
->>>>>>> b594f6dd
                         if item_match:
                             try:
                                 item_str = item_match.group(1)
                                 content_start = item_str.find('"content":')
                                 if content_start != -1:
-<<<<<<< HEAD
                                     # Extract content array carefully
                                     content_start = item_str.find("[", content_start)
-=======
-                                    content_start = item_str.find('[', content_start)
->>>>>>> b594f6dd
                                     if content_start != -1:
                                         bracket_count = 0
                                         content_end = content_start
@@ -367,15 +353,10 @@
                                                     content_end = i + 1
                                                     break
 
-<<<<<<< HEAD
                                         content_str = item_str[
                                             content_start:content_end
                                         ]
                                         # Now parse the content array
-=======
-                                        content_str = item_str[content_start:content_end]
-                                        # parse the content array
->>>>>>> b594f6dd
                                         content_array = json.loads(content_str)
 
                                         for content_item in content_array:
@@ -422,15 +403,10 @@
                                 # skip malformed JSON strings
                                 continue
 
-<<<<<<< HEAD
                         if longest_text and len(longest_text) > 100:  # Sanity check
                             logger.info(
                                 f"Extracted longest text from unparseable chunk: {len(longest_text)} chars"
                             )
-=======
-                        if longest_text and len(longest_text) > 100:  # sanity check
-                            logger.info(f"Extracted longest text from unparseable chunk: {len(longest_text)} chars")
->>>>>>> b594f6dd
                             return {
                                 "type": "response.output_item.done",
                                 "item": {
@@ -442,6 +418,7 @@
                                 },
                             }
 
+                    # If we can't extract anything useful, skip silently
                     return None
                 else:
                     if len(data_content) > 100:
