<<<<<<< HEAD
# ⚠️ DEPRECATED

**This repository has been moved to: https://github.com/databricks-solutions/agentic-customer-support**

Please use the [new repository](https://github.com/databricks-solutions/agentic-customer-support). This repository is no longer actively maintained.

--- 
=======
>>>>>>> fd6983a5
# Telco Support Agent

Production-grade AI-powered customer support Agent System built on Databricks.

## Overview

This project implements a multi-agent system that processes telecom customer support queries in real-time, retrieves relevant information, and provides human agents with contextually appropriate responses.

## Features

- Multi-agent supervisor orchestrating specialized sub-agents
- Vector Search for unstructured data retrieval
- Tool-calling agents for structured data retrieval
- Agent lifecycle tracked using MLflow and Unity Catalog
- Production monitoring using Agent Evaluation and MLflow Tracing
- Lakehouse App for front-end user interface

## Repo Structure

```
agentic-customer-support/
├── README.md
├── pyproject.toml           # uv for dependency management 
├── uv.lock                  # uv lock file
├── requirements.txt         # Dependencies for notebook installation
├── .pre-commit-config.yaml  # Pre-commit hooks configuration
├── databricks.yml           # Databricks Asset Bundle config
│
├── resources/               # Databricks Asset Bundle resources
│   ├── data_pipelines/      # Data pipeline resources
│   ├── agent/               # Agent resources
│   └── ui/                  # UI app resources
│
├── configs/                 # Configuration files
│   ├── agents/              # Agent configurations
│   └── data/                # Data pipeline configurations
│
├── .github/                 # CI/CD workflows
│   └── workflows/
│       ├── pr-validation.yml           # PR validation
│       ├── dev-deploy-resources.yml    # Dev deployment
│       ├── staging-deploy-resources.yml # Staging deployment  
│       └── prod-deploy-resources.yml   # Production deployment
│
├── telco_support_agent/    
│   ├── __init__.py
│   ├── config/              # Config management
│   │
│   ├── agents/              # Agent implementations
│   │   ├── __init__.py
│   │   ├── supervisor.py    # Supervisor agent
│   │   ├── account.py       # Account management agent
│   │   ├── billing.py       # Billing agent
│   │   ├── tech_support.py  # Tech support agent
│   │   └── product.py       # Product info agent
│   │
│   ├── tools/               # Agent tools
│   │
│   ├── data/                # Data generation and management
│   │
│   ├── evaluation/          # Evaluation framework
│   │
│   ├── mcp_servers/         # MCP server implementations
│   │   └── outage_info_server/
│   │
│   ├── ops/                 # AgentOps utilities
│   │
│   └── ui/                  # Customer support UI application
│
├── notebooks/               # Databricks notebooks
│   ├── 00_data_generation/  # Synthetic data generation
│   ├── 01_vector_search_setup/ # Vector search index creation
│   ├── 02_run_agent/        # Agent testing and development
│   ├── 03_log_register_agent/ # MLflow logging and UC registration
│   ├── 04_evals/            # Agent evals
│   └── 05_deploy_agent/     # Model serving deployment
│
├── scripts/                 # Utility scripts
│   ├── lint.sh              # Linting script
│   └── run_tech_support_agent.py  # Tech support agent runner
│
└── tests/                   # Unit tests
    ├── conftest.py
    └── test_data/
```

## Development Environment

This project is designed to run on [Databricks Runtime 16.3](https://docs.databricks.com/aws/en/release-notes/runtime/16.3), which uses **Python 3.12.3**. For consistency between development and production environments, we recommend using the same Python version locally.

### Environment Setup

#### Prerequisites
- Python 3.12+
- uv for dependency management

#### Local Development

For local development, create a virtual environment using uv:

```bash
# Install Python 3.12.3
pyenv install 3.12.3
pyenv local 3.12.3

# Check Python version
python --version  # Should output Python 3.12.3

# Install uv
curl -LsSf https://astral.sh/uv/install.sh | sh

# Install dependencies
uv sync
```

### Using requirements.txt

We maintain a `requirements.txt` file for pip installing dependencies in notebooks. The file is kept in sync with the `pyproject.toml` dependencies and can be installed directly:

```bash
# Install dependencies from requirements.txt
pip install -r requirements.txt
```

### Databricks Development

When running on Databricks:

1. Use Databricks Runtime 16.3
2. Install project-specific dependencies at the start of your notebook:

```python
%pip install -r /path/to/project/requirements.txt
```

## Code Quality & Linting

This project uses Ruff for linting and formatting, mypy for type checking, and pre-commit hooks for automating quality checks.

### Setting Up

```bash
# install development dependencies
uv sync

# set up pre-commit hooks
# NOTE: may run into issues with this if also running Databricks pre-commit git hooks
uv run pre-commit install
```

### Running Linting Manually

```bash
# use the provided script
chmod +x scripts/lint.sh
./scripts/lint.sh

# or run commands individually
uv run ruff format .                  # Format code
uv run ruff check . --fix             # Run linter with auto-fixes
uv run mypy telco_support_agent       # Type checking
```

### Code Style

The project follows these standards:
- Google-style docstrings
- 88-character line length (Black-compatible)
- Double quotes for strings
- Type annotations for all functions
- Pre-commit hooks enforce these standards automatically

## Data Generation

The project includes a synthetic data generation module that creates realistic telecom customer data:

- Customer profiles and subscriptions
- Plans, devices, and promotions
- Billing and usage records
- Knowledge base articles and support tickets

## Testing

TODO

## Deployment

The project uses Databricks Asset Bundles (DAB) for deployment across three environments: dev, staging, and prod.

### CI/CD Pipeline

1. **PR Validation** (`pr-validation.yml`)
   - Runs on all PRs to main branch
   - Performs linting (Ruff), formatting checks, and unit tests
   - Validates Databricks Asset Bundle configurations for all environments

2. **Dev Deployment** (`dev-deploy-resources.yml`)
   - Manual workflow dispatch
   - Deploys to dev environment
   - Always deploys MCP server
   - UI deployment:
     - Currently uses `deploy.sh` script as a temporary workaround (builds frontend assets properly)
     - Automatic: deploys when changes detected in `telco_support_agent/ui/` or `resources/ui/customer_support_app.yml`
     - Manual: force deploy with `deploy_ui` flag
   - Runs on protected runner group

3. **Staging Deployment** (`staging-deploy-resources.yml`)
   - Automatically triggers on push to main branch
   - Manual workflow dispatch available
   - Always deploys MCP server
   - UI deployment:
     - Currently uses `deploy.sh` script as a temporary workaround (builds frontend assets properly)
     - Automatic: deploys when changes detected in `telco_support_agent/ui/` or `resources/ui/customer_support_app.yml`
     - Manual: force deploy with `deploy_ui` flag
   - Uses Python 3.10 for compatibility

4. **Production Deployment** (`prod-deploy-resources.yml`)
   - Triggers on release publication or manual dispatch
   - Requires semantic versioning tag (e.g., v1.2.3)
   - Validates prerequisites:
     - Tag must be on main branch
     - Staging deployment must be successful
   - Always deploys MCP server
   - UI deployment:
     - Currently uses `deploy.sh` script as a temporary workaround (builds frontend assets properly)
     - Automatic: deploys when changes detected in `telco_support_agent/ui/` or `resources/ui/customer_support_app.yml`
     - Manual: force deploy with `deploy_ui` flag
   - Uses Python 3.10 for compatibility

### Manual Deployment Commands

```bash
# Deploy to dev environment
databricks bundle deploy -t dev

# Deploy and run specific resources
databricks bundle run log_register_deploy_agent -t dev
databricks bundle run create_vector_indexes -t dev
databricks bundle run mcp_telco_outage_info -t dev

# UI deployment (currently using deploy.sh script)
cd telco_support_agent/ui
./deploy.sh dev  # or staging/prod

# Deploy to staging/prod (similar commands with -t staging or -t prod)
```

**Note**: UI deployment currently uses the `deploy.sh` script as a temporary workaround because the bundle sync approach doesn't properly build frontend assets. The script handles frontend building, static file management, and deployment to the correct environment.

### Databricks Resources

The project deploys the following resources via Asset Bundles:

1. **Agent Resources** (`resources/agent/`)
   - `log_register_deploy_agent`: MLflow logging and model serving deployment
   - `mcp_telco_outage_info`: MCP server for outage information

2. **Data Pipeline Resources** (`resources/data_pipelines/`)
   - `create_vector_indexes`: Creates vector search indexes for knowledge base and support tickets

3. **UI Resources** (`resources/ui/`)
   - `customer_support_ui`: Customer support application interface<|MERGE_RESOLUTION|>--- conflicted
+++ resolved
@@ -1,13 +1,3 @@
-<<<<<<< HEAD
-# ⚠️ DEPRECATED
-
-**This repository has been moved to: https://github.com/databricks-solutions/agentic-customer-support**
-
-Please use the [new repository](https://github.com/databricks-solutions/agentic-customer-support). This repository is no longer actively maintained.
-
---- 
-=======
->>>>>>> fd6983a5
 # Telco Support Agent
 
 Production-grade AI-powered customer support Agent System built on Databricks.
