--- conflicted
+++ resolved
@@ -46,11 +46,6 @@
   - When interpreting temporal queries, confirm the date range you're using (e.g., "I'm checking your billing for October 2024 (October 1-31, 2024)")
 
 uc_functions:
-<<<<<<< HEAD
-  - telco_customer_support_dev.agent.get_billing_info
-  - telco_customer_support_dev.agent.get_usage_info
-  - system.ai.python_exec
-=======
   - get_billing_info
   - get_usage_info
->>>>>>> 18f9e37e
+  - system.ai.python_exec  