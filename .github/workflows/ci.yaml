--- conflicted
+++ resolved
@@ -59,7 +59,6 @@
       - name: Upload coverage to Codecov
         uses: codecov/codecov-action@v3
         with:
-<<<<<<< HEAD
           fail_ci_if_error: false
   deploy:
     if: github.ref == 'refs/heads/manfred/adding_dabs'
@@ -79,7 +78,4 @@
       - name: Deploy bundle
         run: databricks bundle deploy --target dev
         env:
-          DATABRICKS_BUNDLE_ENV: dev
-=======
-          fail_ci_if_error: false
->>>>>>> 8bb430f8
+          DATABRICKS_BUNDLE_ENV: dev